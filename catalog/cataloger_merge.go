--- conflicted
+++ resolved
@@ -12,12 +12,8 @@
 )
 
 const (
-<<<<<<< HEAD
-	MergeBatchSize       = 10
-	MergeBatchChanBuffer = 128
-=======
-	MergeBatchSize = 256
->>>>>>> 7cdea774
+	MergeBatchSize       = 256
+	MergeBatchChanBuffer = 10
 )
 
 type mergeBatchRecords struct {
@@ -84,22 +80,13 @@
 		go c.diffWorker(params, relation, mergeBatchChan, &workerExitFlag)
 		summary := make(map[DifferenceType]int)
 		var rowsCounter int
-<<<<<<< HEAD
 		for buf := range mergeBatchChan {
 			if buf.err != nil {
 				return nil, buf.err
 			}
 			for _, d := range buf.differences {
 				summary[d.DiffType] = summary[d.DiffType] + 1
-				rowsCounter++
-=======
-		for scanner.Next() {
-			v := scanner.Value()
-			summary[v.DiffType]++
 			rowsCounter++
-			if v.DiffType == DifferenceTypeConflict {
-				return nil, ErrConflictFound
->>>>>>> 7cdea774
 			}
 			err = applyDiffChangesToRightBranch(tx, buf, previousMaxCommitID, nextCommitID, rightID, relation)
 			if err != nil {
@@ -251,7 +238,7 @@
 			return err
 		}
 	}
-	// insert tombstones into parent branch that has a removed entry in its lineage
+	//insert tombstones into parent branch that has a removed entry in its lineage
 	if len(tombstonePaths) > 0 {
 		values := "(VALUES ('" + strings.Join(tombstonePaths, "'),('") + "')) AS t(path)"
 		sql := `INSERT INTO catalog_entries (branch_id,path,physical_address,size,checksum,metadata,min_commit,max_commit)
