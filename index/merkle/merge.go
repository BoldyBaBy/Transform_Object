package merkle

import (
	"strings"
	"time"

	"github.com/treeverse/lakefs/logging"

	"github.com/treeverse/lakefs/db"

	"github.com/treeverse/lakefs/index/model"
)

func CompareEntries(a, b *model.Entry) (eqs int) {
	// names first
	eqs = strings.Compare(a.Name, b.Name)
	// directories second
<<<<<<< HEAD
	//todo: is it needed? entries can not have the same name as directories that always have a trailing slash
	if eqs == 0 && a.GetType() != b.GetType() {
		if a.GetType() < b.GetType() {
=======
	if eqs == 0 && a.EntryType != b.EntryType {
		if a.EntryType < b.EntryType {
>>>>>>> 226d9066
			eqs = -1
		} else if a.EntryType > b.EntryType {
			eqs = 1
		} else {
			eqs = 0
		}
	}
	return
}
func max(a, b time.Time) time.Time {
	if a.After(b) {
		return a
	}
	return b
}

func mergeChanges(current []*model.Entry, changes []*model.WorkspaceEntry) ([]*model.Entry, time.Time, error) {
	logger := logging.Default()
	merged := make([]*model.Entry, 0)
	var timeStamp time.Time
	nextCurrent := 0
	nextChange := 0
	for {
		// if both lists still have values, compare
		if nextChange < len(changes) && nextCurrent < len(current) {
			currEntry := current[nextCurrent]
			currChange := changes[nextChange]
			timeStamp = max(timeStamp, *currChange.EntryCreationDate)
			comparison := CompareEntries(currEntry, currChange.Entry())
			if comparison == 0 {
				// this is an override or deletion - do nothing

				// overwrite
				if !currChange.Tombstone {
					merged = append(merged, currChange.Entry())
				}
				// otherwise, skip both
				nextCurrent++
				nextChange++
			} else if comparison == -1 {
				nextCurrent++
				// current entry comes first
				merged = append(merged, currEntry)
			} else {
				nextChange++
				// changed entry comes first
				if currChange.Tombstone {
					logger.Error("trying to remove an entry that does not exist")
					return nil, timeStamp, db.ErrNotFound
				} else {
					merged = append(merged, currChange.Entry())
				}
			}
		} else if nextChange < len(changes) {
			// only changes left
			currChange := changes[nextChange]
			timeStamp = max(timeStamp, *currChange.EntryCreationDate)
			if currChange.Tombstone {
				logger.Error("trying to remove an entry that does not exist")
				return nil, timeStamp, db.ErrNotFound
			}
			merged = append(merged, currChange.Entry())
			nextChange++
		} else if nextCurrent < len(current) {
			// only current entries left
			currEntry := current[nextCurrent]
			merged = append(merged, currEntry)
			nextCurrent++
		} else {
			// done with both
			break
		}
	}
	return merged, timeStamp, nil
}<|MERGE_RESOLUTION|>--- conflicted
+++ resolved
@@ -2,7 +2,6 @@
 
 import (
 	"strings"
-	"time"
 
 	"github.com/treeverse/lakefs/logging"
 
@@ -13,16 +12,10 @@
 
 func CompareEntries(a, b *model.Entry) (eqs int) {
 	// names first
-	eqs = strings.Compare(a.Name, b.Name)
+	eqs = strings.Compare(a.GetName(), b.GetName())
 	// directories second
-<<<<<<< HEAD
-	//todo: is it needed? entries can not have the same name as directories that always have a trailing slash
-	if eqs == 0 && a.GetType() != b.GetType() {
-		if a.GetType() < b.GetType() {
-=======
 	if eqs == 0 && a.EntryType != b.EntryType {
 		if a.EntryType < b.EntryType {
->>>>>>> 226d9066
 			eqs = -1
 		} else if a.EntryType > b.EntryType {
 			eqs = 1
