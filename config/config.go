package config

import (
	"fmt"
<<<<<<< HEAD
	"github.com/treeverse/lakefs/block/local"
	"io"
	"io/ioutil"
	"os"
	"os/signal"
	"runtime"
	"strings"
	"syscall"
=======
>>>>>>> c39f3238
	"time"

	"github.com/google/uuid"
	"github.com/treeverse/lakefs/stats"

	"github.com/aws/aws-sdk-go/aws"
	"github.com/aws/aws-sdk-go/aws/credentials"
	"github.com/aws/aws-sdk-go/aws/session"
	"github.com/aws/aws-sdk-go/service/s3"
	_ "github.com/jackc/pgx/v4/stdlib"
	"github.com/mitchellh/go-homedir"
	log "github.com/sirupsen/logrus"
	"github.com/spf13/viper"
	"github.com/treeverse/lakefs/block"
	s3a "github.com/treeverse/lakefs/block/s3"
	"github.com/treeverse/lakefs/db"
)

const (
	DefaultDatabaseDriver = "pgx"
	DefaultMetadataDBUri  = "postgres://localhost:5432/postgres?search_path=lakefs_index"
	DefaultAuthDBUri      = "postgres://localhost:5432/postgres?search_path=lakefs_auth"

	DefaultBlockStoreType      = "local"
	DefaultBlockStoreLocalPath = "~/lakefs/data"
	DefaultBlockStoreS3Region  = "us-east-1"

	DefaultS3GatewayListenAddr = "0.0.0.0:8000"
	DefaultS3GatewayDomainName = "s3.local.lakefs.io"
	DefaultS3GatewayRegion     = "us-east-1"

	DefaultAPIListenAddr = "0.0.0.0:8001"

	DefaultStatsEnabled       = true
	DefaultStatsAddr          = "https://stats.treeverse.io"
	DefaultStatsFlushInterval = time.Second * 30
)

type LogrusAWSAdapter struct {
	logger *log.Entry
}

func (l *LogrusAWSAdapter) Log(vars ...interface{}) {
	l.logger.Debug(vars...)
}

type Config struct{}

func NewConfig() *Config {
	setDefaults()
	setupLogger()
	return &Config{}
}

func setDefaults() {
	viper.SetDefault("logging.format", DefaultLoggingFormat)
	viper.SetDefault("logging.level", DefaultLoggingLevel)
	viper.SetDefault("logging.output", DefaultLoggingOutput)

	viper.SetDefault("metadata.db.uri", DefaultMetadataDBUri)

	viper.SetDefault("auth.db.uri", DefaultAuthDBUri)

	viper.SetDefault("blockstore.type", DefaultBlockStoreType)
	viper.SetDefault("blockstore.local.path", DefaultBlockStoreLocalPath)
	viper.SetDefault("blockstore.s3.region", DefaultBlockStoreS3Region)

	viper.SetDefault("gateways.s3.listen_address", DefaultS3GatewayListenAddr)
	viper.SetDefault("gateways.s3.domain_name", DefaultS3GatewayDomainName)
	viper.SetDefault("gateways.s3.region", DefaultS3GatewayRegion)

	viper.SetDefault("api.listen_address", DefaultAPIListenAddr)

	viper.SetDefault("stats.enabled", DefaultStatsEnabled)
	viper.SetDefault("stats.address", DefaultStatsAddr)
	viper.SetDefault("stats.flush_interval", DefaultStatsFlushInterval)
}

func (c *Config) ConnectMetadataDatabase() db.Database {
	db, err := db.ConnectDB(DefaultDatabaseDriver, viper.GetString("metadata.db.uri"))
	if err != nil {
		panic(err)
	}
	return db
}

func (c *Config) ConnectAuthDatabase() db.Database {
	db, err := db.ConnectDB(DefaultDatabaseDriver, viper.GetString("auth.db.uri"))
	if err != nil {
		panic(err)
	}
	return db
}

func (c *Config) buildS3Adapter() block.Adapter {
	cfg := &aws.Config{
		Region: aws.String(viper.GetString("blockstore.s3.region")),
		Logger: &LogrusAWSAdapter{log.WithField("sdk", "aws")},
	}
	if viper.IsSet("blockstore.s3.profile") || viper.IsSet("blockstore.s3.credentials_file") {
		cfg.Credentials = credentials.NewSharedCredentials(
			viper.GetString("blockstore.s3.credentials_file"),
			viper.GetString("blockstore.s3.profile"))
	}
	if viper.IsSet("blockstore.s3.credentials") {
		cfg.Credentials = credentials.NewStaticCredentials(
			viper.GetString("blockstore.s3.credentials.access_key_id"),
			viper.GetString("blockstore.s3.credentials.access_secret_key"),
			viper.GetString("blockstore.s3.credentials.session_token"))
	}

	sess := session.Must(session.NewSession(cfg))
	sess.ClientConfig(s3.ServiceName)
	svc := s3.New(sess)
	adapter := s3a.NewAdapter(svc)
	log.WithFields(log.Fields{
		"type": "s3",
	}).Info("initialized blockstore adapter")
	return adapter
}

func (c *Config) buildLocalAdapter() block.Adapter {
	location := viper.GetString("blockstore.local.path")
	location, err := homedir.Expand(location)
	if err != nil {
		panic(fmt.Errorf("could not parse metadata location URI: %s\n", err))
	}

	adapter, err := local.NewAdapter(location)
	if err != nil {
		panic(fmt.Errorf("got error opening a local block adapter with path %s: %s", location, err))
	}
	log.WithFields(log.Fields{
		"type": "local",
		"path": location,
	}).Info("initialized blockstore adapter")
	return adapter
}

func (c *Config) BuildBlockAdapter() block.Adapter {
	switch viper.GetString("blockstore.type") {
	case "local":
		return c.buildLocalAdapter()
	case "s3":
		return c.buildS3Adapter()
	default:
		panic(fmt.Errorf("%s is not a valid blockstore type, please choose one of \"s3\" or \"local\"",
			viper.GetString("blockstore.type")))
	}
}

func (c *Config) GetAuthEncryptionSecret() string {
	secret := viper.GetString("auth.encrypt.secret_key")
	if len(secret) == 0 {
		panic(fmt.Errorf("auth.encrypt.secret_key cannot be empty. Please set it to a unique, randomly generated value and store it somewhere safe"))
	}
	return secret
}

func (c *Config) GetS3GatewayRegion() string {
	return viper.GetString("gateways.s3.region")
}

func (c *Config) GetS3GatewayListenAddress() string {
	return viper.GetString("gateways.s3.listen_address")
}

func (c *Config) GetS3GatewayDomainName() string {
	return viper.GetString("gateways.s3.domain_name")
}

func (c *Config) GetAPIListenAddress() string {
	return viper.GetString("api.listen_address")
}

func (c *Config) GetStatsEnabled() bool {
	return viper.GetBool("stats.enabled")
}

func (c *Config) GetStatsAddress() string {
	return viper.GetString("stats.address")
}

func (c *Config) GetStatsFlushInterval() time.Duration {
	return viper.GetDuration("stats.flush_interval")
}

func (c *Config) BuildStats(installationID string) *stats.BufferedCollector {
	sender := stats.NewDummySender()
	if c.GetStatsEnabled() {
		sender = stats.NewHTTPSender(installationID, uuid.New().String(), c.GetStatsAddress(), time.Now)
	}
	return stats.NewBufferedCollector(
		stats.WithSender(sender),
		stats.WithFlushInterval(c.GetStatsFlushInterval()))
}<|MERGE_RESOLUTION|>--- conflicted
+++ resolved
@@ -2,7 +2,6 @@
 
 import (
 	"fmt"
-<<<<<<< HEAD
 	"github.com/treeverse/lakefs/block/local"
 	"io"
 	"io/ioutil"
@@ -11,8 +10,6 @@
 	"runtime"
 	"strings"
 	"syscall"
-=======
->>>>>>> c39f3238
 	"time"
 
 	"github.com/google/uuid"
